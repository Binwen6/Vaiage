--- conflicted
+++ resolved
@@ -19,17 +19,10 @@
         self.route_agent = RouteAgent()
         self.comm_agent = CommunicationAgent()
         
-<<<<<<< HEAD
         self.state = { # Default state for a new session
             "user_info": {},
             "attractions": [], # This will hold LLM-ranked attractions from InfoAgent
             "weather_summary": None, # To store weather summary string
-=======
-        # Store state
-        self.state = {
-            "user_info": {}, ## user_info is a dictionary
-            "attractions": [],
->>>>>>> af0b8fb5
             "selected_attractions": [],
             "additional_attractions": [],
             "should_rent_car": False,
